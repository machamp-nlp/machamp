import logging
from typing import List, Dict

import torch

logger = logging.getLogger(__name__)

from transformers import AutoModel, AutoTokenizer, AutoModelForMaskedLM
from transformers import logging as tf_logging

tf_logging.set_verbosity_error()

from machamp.metrics.avg_dist import AvgDist
from machamp.metrics.perplexity import Perplexity
from machamp.data.machamp_vocabulary import MachampVocabulary
from machamp.model.classification_decoder import MachampClassificationDecoder
from machamp.model.regression_decoder import MachampRegressionDecoder
from machamp.model.seq_label_decoder import MachampSeqDecoder
from machamp.model.multiseq_decoder import MachampMultiseqDecoder
from machamp.model.crf_label_decoder import MachampCRFDecoder
from machamp.model.dependency_decoder import MachampDepDecoder
from machamp.model.mlm_decoder import MachampLMDecoder
from machamp.model.multiclas_decoder import MachampMulticlasDecoder
from machamp.model.encoder import MachampEncoder
from machamp.modules.allennlp.scalar_mix import ScalarMix
from machamp.utils import myutils


class MachampModel(torch.nn.Module):
    def __init__(self,
                 vocabulary: MachampVocabulary,
                 tasks: List[str],
                 task_types: List[str],
                 mlm: str,
                 device: str,
                 decoder_dropouts: dict,
                 dataset_configs: Dict,
                 tokenizer: AutoTokenizer,
                 update_weights_encoder: bool,
                 max_input_length: int,
                 retrain: str = '',
                 dropout: float = None,
                 reset_transformer_model: bool = False
                 ) -> None:
        """
        The core MaChAmp model, which is basically a wrapper around a 
        transformers.AutoModel and a dictionary of decoders: one for 
        each task.
    
        Parameters
        ----------
        vocabulary: Machamp.data.MachampVocabulary
            Keeps the vocabularies for the output spaces of all tasks
        tasks: list[str]
            List of the names of all tasks, these are the names as defined
            in the dataset configuration
        task_types: list[str]
            List of all task_types, indexed correspondingly to "tasks"
        mlm: str
            Name of the transformers language model to use, can be found on:
            https://huggingface.co/models
        device: str
            Description of cuda device to use, i.e.: "cpu" or "gpu:0"
        dataset_configs: Dict
            The full configuration of all datasets to handle. Included
            here so that we can initialize the decoders correctly
        update_weights_encoder: bool
            Whether we want to update the encoder (the language model), 
            or freeze it.
        max_input_length: int
            The maximum input length to use for the transformers model, 
            this has a huge impact on GPU ram usage.
        retrain: str, 
            Train from a MaChAmp model instead of a transformers model.
            This should have the path to the exact model.
        dropout: float
            Dropout to be applied after the encoder (language model).
        reset_transformer_model: bool
            Resets all parameters of the language model
        """
        super().__init__()

        # if retrain is specified, we load the MLM from a machamp model
        if retrain not in [None, '']:
            self.mlm = torch.load(retrain).mlm
        # it could be cleaner code if we always use a normal AutoModel, 
        # and load only the prediction MLM layer in mlm_decoder. However, 
        # that would require adaptation for any future model types.
        # Or resetting of the prediction layer
        elif 'mlm' in task_types:
            self.mlm = AutoModelForMaskedLM.from_pretrained(mlm)
        else:
            self.mlm = AutoModel.from_pretrained(mlm)

        if reset_transformer_model:
            self.mlm.apply(self.mlm._init_weights)

        if not update_weights_encoder:
            for param in self.mlm.base_model.parameters():
                param.requires_grad = False

        self.mlm.to(device)
        self.vocabulary = vocabulary
        self.tasks = tasks
        self.task_types = task_types
        self.device = device
        self.dataset_configs = dataset_configs

        # Find the size of the masked language model
        if hasattr(self.mlm.config, 'hidden_size'):
            self.mlm_out_size = self.mlm.config.hidden_size
        elif hasattr(self.mlm.config, 'dim'):
            self.mlm_out_size = self.mlm.config.dim
        else:  # if not found, guess
            self.mlm_out_size = 768

        if dropout == None:
            self.dropout = None
        else:
            self.dropout = torch.nn.Dropout(dropout)

        tokenizer_out = tokenizer.prepare_for_model([])['input_ids']
        # we assume that if there is only one special token that it is the end token
        self.end_token = None if len(tokenizer_out) == 0 else tokenizer_out[-1]
        self.start_token = None if len(tokenizer_out) <= 1 else tokenizer_out[0]
        self.num_special_tokens = 2 - [self.end_token, self.start_token].count(None)
        self.encoder = MachampEncoder(self.mlm, max_input_length, self.end_token, self.start_token)

        self.decoders = torch.nn.ModuleDict()
        self.scalars = torch.nn.ModuleDict()
        self.layers = {}
        for task, task_type in zip(self.tasks, self.task_types):

            # should the scalars be done per uniq task/dataset combo?
            # now they are done once if the tasks have the same name
            for dataset in dataset_configs:
                if task in dataset_configs[dataset]['tasks']:
                    break
                if task in dataset_configs[dataset]['tasks']  and 'layers_to_use' not in dataset_configs[dataset]['tasks'][task]:
                    dataset_configs[dataset]['tasks'][task]['layers_to_use'] = [-1]  # not a great place for defaults
                    # but the default is set in params.json, this is just for backwards compatability
            # we pick the number of layers from the last dataset for this task!
            num_layers = len(dataset_configs[dataset]['tasks'][task]['layers_to_use'])
            if num_layers > 1:
                self.scalars[task] = ScalarMix(num_layers)
            else:
                self.scalars[task] = None
            self.layers[task] = dataset_configs[dataset]['tasks'][task]['layers_to_use']

            if task_type == 'classification':
                decoder_type = MachampClassificationDecoder
            elif task_type in ['seq', 'string2string', 'tok']:
                decoder_type = MachampSeqDecoder
            elif task_type == 'seq_bio':
                decoder_type = MachampCRFDecoder
            elif task_type == 'dependency':
                decoder_type = MachampDepDecoder
            elif task_type == 'regression':
                decoder_type = MachampRegressionDecoder
            elif task_type == 'mlm':
                decoder_type = MachampLMDecoder
            elif task_type == 'multiseq':
                decoder_type = MachampMultiseqDecoder
            elif task_type == 'multiclas':
                decoder_type = MachampMulticlasDecoder
            else:
                logger.error('Error, task_type ' + task_type + ' not implemented')
                exit(1)
<<<<<<< HEAD
            task_decoder_dropout = decoder_dropouts[task_type]
=======

            task_decoder_dropout = decoder_dropouts[task_type]
            if task_type == "mlm" and task_decoder_dropout > 0.0:
                raise ValueError(
                    "Explicit decoder dropout not supported with mlm task."
                ) # TODO: raise error or just warn and ignore dropout?
            
>>>>>>> 87b4bfac
            decoder = decoder_type(task, self.vocabulary, self.mlm_out_size, 
                                   device, decoder_dropout=task_decoder_dropout,
                                   **self.dataset_configs[dataset]['tasks'][task])
            self.decoders[task] = decoder

    def forward(self,
                input_token_ids: torch.tensor,
                golds: Dict[str, torch.tensor],
                seg_ids: torch.tensor = None,
                offsets: torch.tensor = None,
                subword_mask: torch.tensor = None,
                task_masks: Dict[str, torch.tensor] = None,
                word_mask: Dict[str, torch.tensor] = None,
                predicting: bool = False):
        """
        Forward pass
    
        Parameters
        ----------
        input_token_ids: torch.tensor
            Tensor with wordpiece indices. shape=(batch_size, 
            max_sent_len_wordpieces).
        golds: Dict[str, torch.tensor]
            Dictionary with gold labels, keys are the task-names and values
            are the gold labels, dimensions depend on the task-type.
        seg_ids: torch.tensor = None
            Segment id's, also called token_type_ids in the transformers 
            library. Should have the same dimension as input_token_ids:
            (batch_size, max_sent_len_wordpieces).
        offsets: torch.tensor = None
            The indices of the wordpieces to use, these can be the first
            or last wordpiece of each token. shape=(batch_size, 
            max_sent_len_words)
        subword_mask: torch.tensor = None
            Mask for the subwords to take into account, 
            shape=(batch_size, max_sent_len_subwords) filled with 0s and 1s. 
        task_masks: Dict[str, torch.tensor]
            Masks for dependency parsing, crf and multiseq. For other tasks it
            is not necessary for prediction, but only for scoring/loss, and it 
            is derived from gold. For multiseq it is impossible to derive from 
            gold, as 0 labels can be assigned, so we also need it. 
        word_mask: torch.tensor = None
            Mask for the tokens to take into account. This is necessary for
            evaluation. shape = (batch_size, max_sent_len)
        predicting: bool = False
            If predicting, we need to go through all task, otherwise we only
            go through the task present in the gold annotations.

        Returns
        -------
        loss: float
            combined loss over all decoders
        mlm_out_token
            The output embeddings for the tokens, shape=(batch_size, 
            max_sent_len_words, mlm_out_dim). Note that this is on 
            the word level, not the subword level.
        mlm_out_sent
            The output embeddings for the sentences, shape=(batch_size, 
            mlm_out_dim). 
        """
        # detect the task types to handle in this batch
        cur_task_types = []
        for task, task_type in zip(self.tasks, self.task_types):
            if task in golds or task + '-rels' in golds:
                cur_task_types.append(task_type)
        if predicting:
            cur_task_types = self.task_types
        is_only_mlm = sum([task_type != 'mlm' for task_type in cur_task_types]) == 0
        is_only_classification = sum(
            [task_type not in ['classification', 'regression', 'multiclas'] for task_type in cur_task_types]) == 0
        dont_split = is_only_mlm or is_only_classification

        # Run transformer model on input
        mlm_out, mlm_preds = self.encoder.embed(input_token_ids, seg_ids, dont_split, subword_mask)

        #mlm_out = (#layers, batch_size, words, output hidden dim)
        mlm_out_sent = None
        mlm_out_token = None
        mlm_out_tok = None

        if 'classification' in self.task_types or 'regression' in self.task_types or 'multiclas' in self.task_types:
            # always take first token, even if it is not a special token
            mlm_out_sent = mlm_out[:, :, :1, :].squeeze(2)
            if self.dropout != None:
                mlm_out_sent = self.dropout(mlm_out_sent)
        if type(offsets) != type(None):
            mlm_out_nospecials = mlm_out
            if self.start_token != None:
                mlm_out_nospecials = mlm_out_nospecials[:, :, 1:, :]
            if self.end_token != None:
                mlm_out_nospecials = mlm_out_nospecials[:, :, :-1, :]

            mlm_out_token = torch.zeros((len(mlm_out), len(offsets), len(offsets[0]), mlm_out.shape[-1]),
                                        device=self.device)
            for sentIdx in range(len(offsets)):
                mlm_out_token[:, sentIdx] = mlm_out_nospecials[:, sentIdx, offsets[sentIdx]]
            if self.dropout != None:
                mlm_out_token = self.dropout(mlm_out_token)

        if 'tok' in self.task_types:
            mlm_out_tok = mlm_out
            if self.start_token != None:
                mlm_out_tok = mlm_out_tok[:, :, 1:, :]
            if self.end_token != None:
                mlm_out_tok = mlm_out_tok[:, :, :-1, :]
            if self.dropout != None:
                mlm_out_tok = self.dropout(mlm_out_tok)

        # get loss from all decoders that have annotations
        loss = 0.0
        loss_dict = {}
        if golds != {}:
            for task, task_type in zip(self.tasks, self.task_types):
                if task not in golds and task + '-rels' not in golds: # task not in current dataset
                    continue 
                if task in task_masks:
                    task_mask = task_masks[task]
                if 1 not in task_mask:
                    continue # task not in current batch somehow

                if task_type == 'mlm':# Not possible to apply scalar, already have predictions..
                    mlm_out_task = mlm_preds[:, 1:-1, :]
                elif task_type in ['classification', 'regression', 'multiclas']:
                    mlm_out_task = myutils.apply_scalar(mlm_out_sent, self.layers[task], self.scalars[task])
                elif task_type == 'tok':
                    mlm_out_task = myutils.apply_scalar(mlm_out_tok, self.layers[task], self.scalars[task])
                else:
                    mlm_out_task = myutils.apply_scalar(mlm_out_token, self.layers[task], self.scalars[task])
                mlm_out_task = mlm_out_task[task_mask]

                if task_type == 'dependency':
                    golds_task = {'heads': golds[task + '-heads'][task_mask], 'rels': golds[task + '-rels'][task_mask]}
                else:
                    golds_task = golds[task][task_mask]

                task_word_mask = None
                if task_type == 'tok':
                    task_word_mask = subword_mask[:, self.num_special_tokens:]
                elif word_mask != None:
                    task_word_mask = word_mask[task_mask]

                out_dict = self.decoders[task].forward(mlm_out_task, task_word_mask, golds_task)

                loss += out_dict['loss']
                loss_dict[task] = out_dict['loss'].item()

        return loss, mlm_out_token, mlm_out_sent, mlm_out_tok, mlm_preds, loss_dict

    def get_output_labels(self,
                          input_token_ids: torch.tensor,
                          golds: Dict[str, torch.tensor],
                          seg_ids: torch.tensor = None,
                          offsets: torch.tensor = None,
                          subword_mask: torch.tensor = None, 
                          task_masks: Dict[str, torch.tensor] = None,
                          word_mask: Dict[str, torch.tensor] = None,
                          raw_text: bool=False):
        """
        Run the forward pass, and convert the output indices to labels where
        necessary. 
    
        Parameters
        ----------
        input_token_ids: torch.tensor
            Tensor with wordpiece indices. shape=(batch_size, 
            max_sent_len_wordpieces).
        golds: Dict[str, torch.tensor]
            Dictionary with gold labels, keys are the task-names and values
            are the gold labels, dimensions depend on the task-type.
        seg_ids: torch.tensor = None
            Segment id's, also called token_type_ids in the transformers 
            library. Should have the same dimension as input_token_ids:
            (batch_size, max_sent_len_wordpieces).
        offsets: torch.tensor = None
            The indices of the wordpieces to use, these can be the first
            or last wordpiece of each token. shape=(batch_size, 
            max_sent_len_words)
        subword_mask: torch.tensor = None
            Mask for the subwords to take into account, 
            shape=(batch_size, max_sent_len_subwords) filled with 1s and 0s. 
            Only relevant for tokenization task type.
        task_masks: Dict[str, torch.tensor]
            Masks for dependency parsing, crf and multiseq. For other tasks it
            is not necessary for prediction, but only for scoring/loss, and it 
            is derived from gold. For multiseq it is impossible to derive from 
            gold, as 0 labels can be assigned, so we also need it. 
        raw_text:
            No gold annotation available; means here that we predict for all 
            tasks.

        Returns
        -------
        out_dict: Dict[str, List]
            Dictionary with keys=tasks and the values are the list of 
            (lists of) the outputs for this task.
        """
        # Run transformer model on input
        _, mlm_out_token, mlm_out_sent, mlm_out_tok, mlm_preds, _ = self.forward(input_token_ids, {}, seg_ids,
                                                                                 offsets, subword_mask, task_masks, 
                                                                                word_mask, True)
        out_dict = {}
        has_tok = 'tok' in self.task_types

        if has_tok:
            tok_task = self.tasks[self.task_types.index('tok')]
            mlm_out_tok_merged = myutils.apply_scalar(mlm_out_tok, self.layers[tok_task], self.scalars[tok_task])
            tok_pred = \
                self.decoders[tok_task].get_output_labels(mlm_out_tok_merged, subword_mask[:, self.num_special_tokens:],
                                                          golds[tok_task])['word_labels']

            # This could be done more efficient if a torch tensor was retrieved
            tok_indices = torch.zeros((mlm_out_tok_merged.shape[0], mlm_out_tok_merged.shape[1]), dtype=torch.long,
                                      device=self.device)

            for sent_idx in range(len(tok_pred)):
                word_idx = 0
                subword_idx = 0
                for subword_idx in range(len(tok_pred[sent_idx])):
                    if not subword_mask[sent_idx][subword_idx + self.num_special_tokens].item():
                        subword_idx -= 1
                        break
                    if tok_pred[sent_idx][subword_idx] == 'split':
                        tok_indices[sent_idx][word_idx] = subword_idx
                        word_idx += 1
                # Add the last token if it was missed
                if tok_pred[sent_idx][subword_idx] == 'merge':
                    tok_indices[sent_idx][word_idx] = subword_idx
                    word_idx += 1

            mlm_out_token = torch.zeros_like(mlm_out_tok)
            for layer_idx in range(len(mlm_out_tok)):
                for sent_idx in range(len(mlm_out_token[0])):
                    length = mlm_out_token.shape[-1]
                    indices = tok_indices[sent_idx][:length]
                    mlm_out_token[layer_idx][sent_idx] = mlm_out_tok[layer_idx][sent_idx][indices]

        for task, task_type in zip(self.tasks, self.task_types):
            # Note that this is almost a copy of forward()
            if raw_text:
                task_mask = None
            elif task not in task_masks or 1 not in task_masks[task]:
                continue
            else:
                task_mask = task_masks[task]
            
            if task_type == 'mlm':# Not possible to apply scalar, already have predictions..
                continue# Not sure how to write labels, so no need to get them
                #mlm_out_task = mlm_preds[:, 1:-1, :]
            elif task_type in ['classification', 'regression', 'multiclas']:
                mlm_out_task = myutils.apply_scalar(mlm_out_sent, self.layers[task], self.scalars[task])
            elif task_type == 'tok':
                mlm_out_task = myutils.apply_scalar(mlm_out_tok, self.layers[task], self.scalars[task])
            else:
                mlm_out_task = myutils.apply_scalar(mlm_out_token, self.layers[task], self.scalars[task])
            if task_mask != None:
                mlm_out_task = mlm_out_task[task_mask]

            golds_task = None 
            if task in golds:
                golds_task = golds[task][task_mask]
            if task + '-heads' in golds:
                golds_task = {'heads': golds[task + '-heads'][task_mask], 'rels': golds[task + '-rels'][task_mask]}

            task_word_mask = None
            if task_type == 'tok':
                task_word_mask = subword_mask[:, self.num_special_tokens:]
            elif word_mask != None:
                if task_mask != None:
                    task_word_mask = word_mask[task_mask]
                else:
                    task_word_mask = word_mask
            
            out_dict[task] = self.decoders[task].get_output_labels(mlm_out_task, task_word_mask, golds_task)
        return out_dict

    def reset_metrics(self):
        """
        Reset all metrics, in a new epoch, or for a new dataset 
        this should be called (because the metrics are accumalated 
        over batches).
        """
        for decoder in self.decoders:
            self.decoders[decoder].reset_metrics()

    def get_metrics(self):
        """
        Get the metrics for all decoders.

        Returns
        -------
        metrics: Dict[str,Dict[str,Dict[str,float]]]
            Dictionary with as keys the names of the tasks, and as values
            a dictionary of associated metrics for each task. The 
            associated metrics in turn have as keys the main names of the 
            metrics (e.g., f1_macro), and as values the corresponding 
            dictionaries with (possibly) multiple metric names and scores 
            (e.g., precision, recall). Eack task also includes an 
            "optimization_metrics" key, whose value is the name of the 
            metric to use for optimization in that particular task - note
            that in the future it would be possible to define many of them.
            Includes also a "sum" key, which obviously is the sum over the 
            other metrics. The structure is the following: 
            task-name1: {
                main-metric-nameA: {
                    metric1-name: metric1-value,
                    ...,
                    metricJ-name: metricJ-value
                },
                ...,
                main-metric-nameZ: {
                    metric1-name: metric1-value,
                    ...,
                    metricK-name: metricK-value
                },
                "optimization_metrics": main-metricA-name
            },
            ...,
            task-nameN: {
                ...
            }
        """
        metrics = {}
        sum_metrics = 0.0
        for decoder in self.decoders:
            metrics_info = self.decoders[decoder].get_metrics()
            if metrics_info == {}:
                continue
            metrics[decoder] = {}
            added_to_sum = False
            for main_metric_name, values in metrics_info.items():
                if "sum" in values:
                    metrics[decoder]["optimization_metrics"] = main_metric_name
                metrics[decoder][main_metric_name] = {}
                for metric_key, metric_score in values.items():
                    metrics[decoder][main_metric_name][metric_key] = metric_score
                    if "sum" in values:
                        if metric_key == main_metric_name:
                            if main_metric_name in ["perplexity", "avg_dist"]:
                                if main_metric_name == 'perplexity' and metric_score ==0.0:
                                    continue
                                sum_metrics += 1 / metric_score
                            else:
                                sum_metrics += metric_score
                            added_to_sum = True
            if added_to_sum == False:
                logger.warning(decoder + " has no metric added to the sum")

        metrics['sum'] = sum_metrics
        return metrics

    def set_multi_threshold(self, threshold: float):
        """
        Sets the threshold for all multiseq and multiclas tasks.
        This can be used to predict multiple times with differing
        values to tune the threshold.

        Parameters
        ----------
        threshold: float
            The new value to use as minimum threshold
        """
        for decoder in self.decoders:
            if type(self.decoders[decoder]) in [MachampMulticlasDecoder, MachampMultiseqDecoder]:
                self.decoders[decoder].threshold = threshold
<|MERGE_RESOLUTION|>--- conflicted
+++ resolved
@@ -166,9 +166,6 @@
             else:
                 logger.error('Error, task_type ' + task_type + ' not implemented')
                 exit(1)
-<<<<<<< HEAD
-            task_decoder_dropout = decoder_dropouts[task_type]
-=======
 
             task_decoder_dropout = decoder_dropouts[task_type]
             if task_type == "mlm" and task_decoder_dropout > 0.0:
@@ -176,7 +173,6 @@
                     "Explicit decoder dropout not supported with mlm task."
                 ) # TODO: raise error or just warn and ignore dropout?
             
->>>>>>> 87b4bfac
             decoder = decoder_type(task, self.vocabulary, self.mlm_out_size, 
                                    device, decoder_dropout=task_decoder_dropout,
                                    **self.dataset_configs[dataset]['tasks'][task])
