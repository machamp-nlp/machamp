--- conflicted
+++ resolved
@@ -166,14 +166,10 @@
             else:
                 logger.error('Error, task_type ' + task_type + ' not implemented')
                 exit(1)
-<<<<<<< HEAD
-            decoder = decoder_type(task, self.vocabulary, self.mlm_out_size, device, dropout=0.5,
-=======
 
             task_decoder_dropout = decoder_dropouts[task]
             decoder = decoder_type(task, self.vocabulary, self.mlm_out_size, 
-                                   device, dropout=task_decoder_dropout,
->>>>>>> aafa0891
+                                   device, decoder_dropout=task_decoder_dropout,
                                    **self.dataset_configs[dataset]['tasks'][task])
             self.decoders[task] = decoder
 
